from concurrent.futures import Future, ProcessPoolExecutor, ThreadPoolExecutor
from multiprocessing import Manager
from queue import Queue
from pathlib import Path
from datetime import datetime, timedelta
from collections import OrderedDict
from itertools import batched, chain
import logging
import os

from typing import Sequence
from pydantic import BaseModel
from PIL import Image
import numpy as np
import cv2
import pandas as pd

from rich.progress import Progress
from rich.console import Console
from rich.live import Live
from rich.panel import Panel
from rich.progress import SpinnerColumn, BarColumn, TextColumn
from rich.table import Table

logging.basicConfig(level=logging.INFO)
LOGGER = logging.getLogger(__name__)

log_file = open("topino_rich.log", "a")
console = Console(file=log_file, force_terminal=False)


class FrameBatch(BaseModel):
    id: int
    frames: Sequence[Path]


class MotionIndexBatch(BaseModel):
    id: int
    mov_index: Sequence[float]


def process_frames_batch(
    batch: FrameBatch,
    box: tuple[int, int, int, int],
    min_th: int = 50,
    max_th: int = 255,
    progress_queue: Queue[tuple[int, int]] | None = None,
) -> MotionIndexBatch:
    """
    Process a batch of image frames to compute a motion index between consecutive frames.

    Args:
        batch: FrameBatch object containing image file paths to process and id.
        box: Bounding box (left, upper, right, lower) to crop each frame.
        min_th: Minimum threshold for binary thresholding. Defaults to 50.
        max_th: Maximum threshold for binary thresholding. Defaults to 255.
        progress_queue: Queue to report progress back to main process.

    Returns:
        Motion index values for each pair of consecutive frames.
    """

    if box is None:
        box = (
            0,
            0,
            batch.frames[0].size[0],
            batch.frames[0].size[1],
        )  # (left, upper, right, lower)

    mov_index = []
    frame_psx = batch.frames[0]

    for i, next_frame_psx in enumerate(list(batch.frames)[1:]):
        if progress_queue is not None:
            progress_queue.put((batch.id, i + 1))  # Report progress

        frame = Image.open(frame_psx).crop(box)
        next_frame = Image.open(next_frame_psx).crop(box)

        frame_arr = cv2.GaussianBlur(np.asarray(frame), (5, 5), 0)
        next_frame_arr = cv2.GaussianBlur(np.asarray(next_frame), (5, 5), 0)

        frameDelta = cv2.absdiff(frame_arr, next_frame_arr)
        thresh = cv2.threshold(frameDelta, min_th, max_th, cv2.THRESH_BINARY)[1]
        kernel = cv2.getStructuringElement(cv2.MORPH_RECT, (3, 3))
        thresh = cv2.dilate(thresh, kernel, iterations=2)
        mov_index.append(
            thresh.astype(np.bool).sum() / (thresh.shape[0] * thresh.shape[1])
        )

        frame_psx = next_frame_psx

    return MotionIndexBatch(id=batch.id, mov_index=mov_index)


def process_frames_parallel(
    input_path: str, box: tuple[int, int, int, int] | None = None
) -> pd.DataFrame:
    """
    Process frames in parallel  and compute motion index.

    Args:
        input_path (str): Path to directory containing image frames.
        out_path (str): path to save the output file (CSV or Parquet).

    Raises:
        ValueError: if the specified output file extension is not supported.
    """
    frames = [psx for psx in Path(input_path).iterdir()]
    frame_index = OrderedDict(
        sorted({int(Path(psx).stem.split("_")[1]): psx for psx in frames}.items())
    )

    cpu_count: int | None = os.cpu_count()
    num_cores: int = cpu_count if cpu_count is not None else 1
    LOGGER.info(f"Number of CPU cores: {num_cores}")

    batch_size = len(frame_index) // num_cores
    batches = list(batched(list(frame_index.values()), n=batch_size))

    # Setup progress tracking with Manager for cross-process communication
    manager = Manager()
    progress_queue = manager.Queue()

    # Create progress bars
    job_progress = Progress(
        "{task.description}",
        SpinnerColumn(),
        BarColumn(),
        TextColumn("[progress.percentage]{task.percentage:>3.0f}%"),
    )

    # Create progress tasks for each batch
    job_tasks = {}
    for i, batch in enumerate(batches):
        job_tasks[i] = job_progress.add_task(
            f"[cyan]Batch {i + 1}/{len(batches)}",
            total=len(batch) - 1,  # -1 because we process pairs of frames
        )

    progress_table = Table.grid()
    progress_table.add_row(
        Panel.fit(
            job_progress,
            title="[b]Processing Frames",
            border_style="green",
            padding=(1, 2),
        )
    )

<<<<<<< HEAD
    mov_index, futures = [], []
    # with ProcessPoolExecutor(max_workers=num_cores) as executor:
    with ThreadPoolExecutor(max_workers=num_cores) as executor:
=======
    mov_index: dict[int, Sequence[float]] = {}
    futures: list[Future[MotionIndexBatch]] = []

    with ProcessPoolExecutor(max_workers=num_cores) as executor:
>>>>>>> 6a046225
        # Create a future for each batch and store mapping
        for idx, batch in enumerate(batches):
            futures.append(
                executor.submit(
                    process_frames_batch,
                    FrameBatch(id=idx, frames=batch),
                    box=box,
                    progress_queue=progress_queue,
                )
            )

        # Start progress display
        with Live(progress_table, refresh_per_second=10):
            completed_futures: set[Future[MotionIndexBatch]] = set()

            while len(completed_futures) < len(batches):
                # Check for progress updates
                while not progress_queue.empty():
                    batch_id, frame_progress = progress_queue.get()
                    job_progress.update(job_tasks[batch_id], completed=frame_progress)

                # Check for completed futures
                for future in [
                    f for f in futures if f.done() and f not in completed_futures
                ]:
                    completed_futures.add(future)
                    result = future.result()
                    mov_index[result.id] = result.mov_index

    sorted_mov_index = list(chain(*[mov_index[id] for id in sorted(mov_index.keys())]))

    time_start = timedelta(seconds=0)
    time_index = [
        datetime(2000, 1, 1) + time_start + timedelta(seconds=int(x))
        for x in range(len(sorted_mov_index))
    ]

<<<<<<< HEAD
    console.print(f"Motion index computed 🪵")
=======
    df = pd.DataFrame({"time": time_index, "value": sorted_mov_index})

    path = Path(out_file)
    if path.suffix in [".parquet", ".pq"]:
        df.to_parquet(out_file)
    elif path.suffix in [".csv"]:
        df.to_csv(out_file, index=False)
    else:
        raise ValueError("Output file must have .parquet, .pq, or .csv extension.")
>>>>>>> 6a046225

    return pd.DataFrame({"time": time_index, "value": mov_index})<|MERGE_RESOLUTION|>--- conflicted
+++ resolved
@@ -149,16 +149,10 @@
         )
     )
 
-<<<<<<< HEAD
-    mov_index, futures = [], []
-    # with ProcessPoolExecutor(max_workers=num_cores) as executor:
-    with ThreadPoolExecutor(max_workers=num_cores) as executor:
-=======
     mov_index: dict[int, Sequence[float]] = {}
     futures: list[Future[MotionIndexBatch]] = []
 
-    with ProcessPoolExecutor(max_workers=num_cores) as executor:
->>>>>>> 6a046225
+    with ThreadPoolExecutor(max_workers=num_cores) as executor:
         # Create a future for each batch and store mapping
         for idx, batch in enumerate(batches):
             futures.append(
@@ -196,18 +190,6 @@
         for x in range(len(sorted_mov_index))
     ]
 
-<<<<<<< HEAD
     console.print(f"Motion index computed 🪵")
-=======
-    df = pd.DataFrame({"time": time_index, "value": sorted_mov_index})
 
-    path = Path(out_file)
-    if path.suffix in [".parquet", ".pq"]:
-        df.to_parquet(out_file)
-    elif path.suffix in [".csv"]:
-        df.to_csv(out_file, index=False)
-    else:
-        raise ValueError("Output file must have .parquet, .pq, or .csv extension.")
->>>>>>> 6a046225
-
-    return pd.DataFrame({"time": time_index, "value": mov_index})+    return pd.DataFrame({"time": time_index, "value": sorted_mov_index})